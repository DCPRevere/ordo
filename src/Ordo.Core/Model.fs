--- conflicted
+++ resolved
@@ -22,7 +22,6 @@
     | Precise of DateTimeOffset
     | Configured of ConfiguredSchedule
 
-<<<<<<< HEAD
 type Job =
     { Id: string
       Status: JobStatus
@@ -35,11 +34,4 @@
       ResultData: string option
       FailureMessage: string option
       CancellationReason: string option
-    }
-=======
-type JobTypeDelayConfig = {
-    DefaultDelay: string
-    MaxRetries: int
-    RetryDelayMultiplier: float
-}
->>>>>>> 0a593d7c
+    }
namespace Ordo.Timekeeper

open EventStore.Client
open Microsoft.Extensions.Logging
<<<<<<< HEAD
open Ordo.Core.DTOs
=======
open Ordo.Core
>>>>>>> 0a593d7c
open Ordo.Core.Events
open Ordo.Core.Rebuilding
open Ordo.Core.Model
open Ordo.Synchroniser
open Serilog
open System
open System.Net.Http
open System.Threading
open System.Threading.Tasks

type TimekeeperConfig = {
    EventStoreConnectionString: string
    CheckInterval: TimeSpan
    ApiBaseUrl: string
}

type Timekeeper(esClient: EventStoreClient, loggerFactory: ILoggerFactory, config: TimekeeperConfig, configService: JobTypeConfigService) =
    let mutable isRunning = false
    let mutable cancellationTokenSource = new CancellationTokenSource()
    let synchroniser = ProjectionSynchroniser(esClient, loggerFactory.CreateLogger<ProjectionSynchroniser>(), configService)
    let httpClient = new HttpClient(BaseAddress = Uri(config.ApiBaseUrl))
    let logger = Log.ForContext<Timekeeper>()

    member this.Start() =
        if isRunning then
            logger.Warning("Timekeeper is already running")
            Task.CompletedTask
        else
            isRunning <- true
            cancellationTokenSource <- new CancellationTokenSource()
            task {
                do! synchroniser.Start(cancellationTokenSource.Token)
                let now = DateTimeOffset.UtcNow
                let! (_, status) = synchroniser.GetStatus(now)
                logger.Information("Timekeeper starting with job status: {ImmediateScheduled} immediate, {DueScheduled} due, {FutureScheduled} future, {Triggered} triggered, {Executed} executed, {Cancelled} cancelled, {Failed} failed, {Unknown} unknown", 
                    status.ImmediateScheduled, status.DueScheduled, status.FutureScheduled, 
                    status.Triggered, status.Executed, 
                    status.Cancelled, status.Failed, status.Unknown)
                do! this.RunAsync(cancellationTokenSource.Token)
            }

    member this.Stop() =
        if not isRunning then
            logger.Warning("Timekeeper is not running")
            Task.CompletedTask
        else
            isRunning <- false
            task {
                do! synchroniser.Stop(cancellationTokenSource.Token)
                cancellationTokenSource.Cancel()
                cancellationTokenSource.Dispose()
                httpClient.Dispose()
            }

    member private this.RunAsync(ct: CancellationToken) =
        task {
            try
                while not ct.IsCancellationRequested do
                    try
                        do! this.CheckAndTriggerJobsAsync()
                        do! Task.Delay(config.CheckInterval, ct)
                    with
                    | :? OperationCanceledException ->
                        logger.Information("Timekeeper operation canceled")
                        return ()
                    | ex ->
                        logger.Error(ex, "Error in Timekeeper main loop")
                        do! Task.Delay(TimeSpan.FromSeconds(1), ct)
            with
            | :? OperationCanceledException ->
                logger.Information("Timekeeper stopped")
            | ex ->
                logger.Error(ex, "Error in Timekeeper main loop")
        }

    member private this.CheckAndTriggerJobsAsync() =
        task {
            try
                let now = DateTimeOffset.UtcNow
                let! (dueJobs, status) = synchroniser.GetStatus(now)
                logger.Information("Job status: {ImmediateScheduled} immediate, {DueScheduled} due, {FutureScheduled} future, {Triggered} triggered, {Executed} executed, {Cancelled} cancelled, {Failed} failed, {Unknown} unknown", 
                    status.ImmediateScheduled, status.DueScheduled, status.FutureScheduled, 
                    status.Triggered, status.Executed, 
                    status.Cancelled, status.Failed, status.Unknown)
                for (job, version) in dueJobs do
                    do! this.TriggerJobAsync(job, version)
            with ex ->
                logger.Error(ex, "Error checking and triggering jobs")
        }

    member private this.GetScheduledTime(job: Job) : Task<DateTimeOffset> =
        task {
            match job.Schedule with
            | Schedule.Immediate -> return DateTimeOffset.UtcNow
            | Schedule.Precise time -> return time
            | Schedule.Configured config ->
<<<<<<< HEAD
                return config.From.Add(TimeSpan.FromSeconds(10.0))
=======
                let! jobConfig = configService.GetConfigForJobType(config.Type.ToString())
                return
                    match jobConfig with
                    | Some jobConfig ->
                        let delay = TimeSpan.Parse(jobConfig.DefaultDelay)
                        config.From.Add(delay)
                    | None ->
                        logger.Warning("No configuration found for job type {JobType}, using default delay", config.Type)
                        config.From.Add(TimeSpan.FromHours(1.0))
>>>>>>> 0a593d7c
        }

    member private this.TriggerJobAsync(job: Job, version: uint64) =
        task {
            try
                let now = DateTimeOffset.UtcNow
                let! scheduledTime = this.GetScheduledTime(job)
                
                logger.Information("Triggering job {JobId} (scheduled for {ScheduledTime})", job.Id, scheduledTime)
                let event = {
                    Metadata = { CorrelationId = job.Id; CausationId = None; UserId = None; Timestamp = None }
                    Id = job.Id
                    TriggerTime = now
                    Timestamp = now
                }
                let jsonData = System.Text.Encoding.UTF8.GetBytes(Ordo.Core.Json.serialise event)
                let eventData = EventData(
                    Uuid.NewUuid(),
                    JobTriggeredV2.Schema.toString,
                    jsonData
                )
                let! result = esClient.AppendToStreamAsync(
                    $"ordo-job-{job.Id}",
                    StreamRevision version,
                    [| eventData |]
                )
                logger.Information("Successfully triggered job {JobId}", job.Id)
            with
            | :? WrongExpectedVersionException ->
                logger.Information("Job {JobId} already triggered by another instance", job.Id)
            | ex ->
                logger.Error(ex, "Error triggering job {JobId}", job.Id)
        }

    member this.GetDueJobs(currentTime: DateTimeOffset) : Task<(Job * uint64) list> =
        task {
            let! (dueJobs, status) = synchroniser.GetStatus(currentTime)
            logger.Information("Found {DueCount} due jobs out of {TotalCount} total jobs", dueJobs.Length, synchroniser.GetMetrics().TotalJobs)
            return dueJobs
        } <|MERGE_RESOLUTION|>--- conflicted
+++ resolved
@@ -2,11 +2,7 @@
 
 open EventStore.Client
 open Microsoft.Extensions.Logging
-<<<<<<< HEAD
 open Ordo.Core.DTOs
-=======
-open Ordo.Core
->>>>>>> 0a593d7c
 open Ordo.Core.Events
 open Ordo.Core.Rebuilding
 open Ordo.Core.Model
@@ -103,19 +99,6 @@
             | Schedule.Immediate -> return DateTimeOffset.UtcNow
             | Schedule.Precise time -> return time
             | Schedule.Configured config ->
-<<<<<<< HEAD
-                return config.From.Add(TimeSpan.FromSeconds(10.0))
-=======
-                let! jobConfig = configService.GetConfigForJobType(config.Type.ToString())
-                return
-                    match jobConfig with
-                    | Some jobConfig ->
-                        let delay = TimeSpan.Parse(jobConfig.DefaultDelay)
-                        config.From.Add(delay)
-                    | None ->
-                        logger.Warning("No configuration found for job type {JobType}, using default delay", config.Type)
-                        config.From.Add(TimeSpan.FromHours(1.0))
->>>>>>> 0a593d7c
         }
 
     member private this.TriggerJobAsync(job: Job, version: uint64) =
